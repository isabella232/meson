Authors of Meson build system

Meson was originally designed and created by Jussi Pakkanen.


The following people have submitted patches for the project

Peter Koval
Masashi Fujita
Juhani Simola
Robin McCorkell
Axel Waggershauser
Igor Gnatenko
Hemmo Nieminen
mfrischknecht
Matthew Bekkema
Afief Halumi
Thibault Saunier
Mathieu Duponchelle
Jouni Roivas
Rafaël Kooi
Marko Raatikainen
German Diago Gomez
Kyle Manna
Haakon Sporsheim
Wink Saville
Yoav Alon
Martin Ejdestig
Rémi Nicole
Damián Nohales
Nirbheek Chauhan
Nicolas Schneider
Luke Adams
Rogiel Sulzbach
Tim-Philipp Müller
Emmanuele Bassi
Martin Hostettler
Sam Thursfield
Noam Meltzer
Vincent Szolnoky
Zhe Wang
Wim Taymans
Matthias Klumpp
Elliott Sales de Andrade
Patrick Griffis
Iain Lane
Daniel Brendle
Franz Zapata
Emanuele Aina
Guillaume Poirier-Morency
Scott D Phillips
Gautier Pelloux-Prayer
Alexandre Foley
Jouni Kosonen
Aurelien Jarno
Mark Schulte
Paulo Antonio Alvarez
Olexa Bilaniuk
Daniel Stone
Marc-Antoine Perennou
Matthieu Gautier
Kseniia Vasilchuk
Philipp Geier
Mike Sinkovsky
Dima Krasner
Fabio Porcedda
Rodrigo Lourenço
Sebastian Stang
Marc Becker
Michal Sojka
Aaron Small
Joe Baldino
Peter Harris
Roger Boerdijk
melak47
Philipp Ittershagen
Dylan Baker
Aaron Plattner
Jon Turney
Wade Berrier
Richard Hughes
<<<<<<< HEAD
Rafael Fontenelle
=======
Michael Olbrich
>>>>>>> ca894a24
<|MERGE_RESOLUTION|>--- conflicted
+++ resolved
@@ -79,8 +79,5 @@
 Jon Turney
 Wade Berrier
 Richard Hughes
-<<<<<<< HEAD
 Rafael Fontenelle
-=======
-Michael Olbrich
->>>>>>> ca894a24
+Michael Olbrich